import { inject as service } from '@ember/service';
import Component from '@ember/component';
import { computed } from '@ember/object';
import RSVP from 'rsvp';
import { logger } from 'nomad-ui/utils/classes/log';
import timeout from 'nomad-ui/utils/timeout';

export default Component.extend({
  token: service(),

  classNames: ['boxed-section', 'task-log'],

  allocation: null,
  task: null,

  // When true, request logs from the server agent
  useServer: false,

  // When true, logs cannot be fetched from either the client or the server
  noConnection: false,

  clientTimeout: 1000,
  serverTimeout: 5000,

  isStreaming: true,
  streamMode: 'streaming',

  mode: 'stdout',

  logUrl: computed('allocation.id', 'allocation.node.httpAddr', 'useServer', function() {
    const address = this.get('allocation.node.httpAddr');
    const allocation = this.get('allocation.id');

    const url = `/v1/client/fs/logs/${allocation}`;
    return this.useServer ? url : `//${address}${url}`;
  }),

  logParams: computed('task', 'mode', function() {
    return {
      task: this.task,
      type: this.mode,
    };
  }),

  logger: logger('logUrl', 'logParams', function logFetch() {
    // If the log request can't settle in one second, the client
    // must be unavailable and the server should be used instead
    const timing = this.useServer ? this.serverTimeout : this.clientTimeout;
    return url =>
      RSVP.race([this.token.authorizedRequest(url), timeout(timing)]).then(
        response => response,
        error => {
          if (this.useServer) {
            this.set('noConnection', true);
          } else {
            this.send('failoverToServer');
          }
          throw error;
        }
      );
  }),

<<<<<<< HEAD
  head: task(function*() {
    yield this.get('logger.gotoHead').perform();
    run.scheduleOnce('afterRender', () => {
      this.$('.cli-window').scrollTop(0);
    });
  }),

  tail: task(function*() {
    yield this.get('logger.gotoTail').perform();
    run.scheduleOnce('afterRender', () => {
      const cliWindow = this.$('.cli-window');
      cliWindow.scrollTop(cliWindow[0].scrollHeight);
    });
  }),

  stream: task(function*() {
    this.logger.on('tick', this, 'streamTick');

    yield this.logger.startStreaming();

    this.logger.off('tick', this, 'streamTick');
  }),

  streamTick() {
    run.scheduleOnce('afterRender', () => {
      const cliWindow = this.$('.cli-window');
      cliWindow.scrollTop(cliWindow[0].scrollHeight);
    });
  },

  willDestroy() {
    this.logger.stop();
  },

=======
>>>>>>> f631ec6c
  actions: {
    setMode(mode) {
      this.logger.stop();
      this.set('mode', mode);
    },
    toggleStream() {
      this.set('streamMode', 'streaming');
      this.toggleProperty('isStreaming');
    },
    gotoHead() {
      this.set('streamMode', 'head');
      this.set('isStreaming', false);
    },
    gotoTail() {
      this.set('streamMode', 'tail');
      this.set('isStreaming', false);
    },
    failoverToServer() {
      this.set('useServer', true);
    },
  },
});<|MERGE_RESOLUTION|>--- conflicted
+++ resolved
@@ -60,43 +60,6 @@
       );
   }),
 
-<<<<<<< HEAD
-  head: task(function*() {
-    yield this.get('logger.gotoHead').perform();
-    run.scheduleOnce('afterRender', () => {
-      this.$('.cli-window').scrollTop(0);
-    });
-  }),
-
-  tail: task(function*() {
-    yield this.get('logger.gotoTail').perform();
-    run.scheduleOnce('afterRender', () => {
-      const cliWindow = this.$('.cli-window');
-      cliWindow.scrollTop(cliWindow[0].scrollHeight);
-    });
-  }),
-
-  stream: task(function*() {
-    this.logger.on('tick', this, 'streamTick');
-
-    yield this.logger.startStreaming();
-
-    this.logger.off('tick', this, 'streamTick');
-  }),
-
-  streamTick() {
-    run.scheduleOnce('afterRender', () => {
-      const cliWindow = this.$('.cli-window');
-      cliWindow.scrollTop(cliWindow[0].scrollHeight);
-    });
-  },
-
-  willDestroy() {
-    this.logger.stop();
-  },
-
-=======
->>>>>>> f631ec6c
   actions: {
     setMode(mode) {
       this.logger.stop();
